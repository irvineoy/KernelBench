########################
# Utils Functions
########################

import multiprocessing
import subprocess
import re
import random
import tempfile
from pathlib import Path
import re
import math
import os
import json
from tqdm import tqdm

# API clients
from together import Together
from openai import OpenAI
import google.generativeai as genai
import anthropic

# from datasets import load_dataset
import numpy as np
from contextlib import contextmanager
from collections import defaultdict
import time
import shutil
import concurrent
from functools import cache
from transformers import AutoTokenizer
import hashlib

from concurrent.futures import ProcessPoolExecutor, as_completed

# Define API key access
TOGETHER_KEY = os.environ.get("TOGETHER_API_KEY")
DEEPSEEK_KEY = os.environ.get("DEEPSEEK_API_KEY")
OPENAI_KEY = os.environ.get("OPENAI_API_KEY")
GEMINI_KEY = os.environ.get("GEMINI_API_KEY")
SGLANG_KEY = os.environ.get("SGLANG_API_KEY")  # for Local Deployment
ANTHROPIC_KEY = os.environ.get("ANTHROPIC_API_KEY")
SAMBANOVA_API_KEY = os.environ.get("SAMBANOVA_API_KEY")
FIREWORKS_API_KEY = os.environ.get("FIREWORKS_API_KEY")


########################################################
# Inference Helpers
########################################################

@cache
def load_deepseek_tokenizer():
    # TODO: Should we update this for new deepseek? Same tokenizer?
    # return AutoTokenizer.from_pretrained("deepseek-ai/DeepSeek-Coder-V2-Instruct-0724")
    return AutoTokenizer.from_pretrained("deepseek-ai/DeepSeek-V2", trust_remote_code=True)

# Buffer because deepseek totally blocks us if we send stuff that's too long :(
TOO_LONG_FOR_DEEPSEEK = 115_000


def is_safe_to_send_to_deepseek(prompt):
    tokenizer = load_deepseek_tokenizer()
    # print(f"Prompt: {len(prompt)}")
    # print(f"Prompt length: {len(tokenizer(prompt, verbose=False)['input_ids'])}")
    
    if type(prompt) == str:
        return (
            len(tokenizer(prompt, verbose=False)["input_ids"]) < TOO_LONG_FOR_DEEPSEEK
        )
    else:
        return len(tokenizer.apply_chat_template(prompt)) < TOO_LONG_FOR_DEEPSEEK

def set_gpu_arch(arch_list: list[str]):
    """
    Set env variable for torch cuda arch list to build kernels for specified architectures
    """
    valid_archs = ["Maxwell", "Pascal", "Volta", "Turing", "Ampere", "Hopper", "Ada"]
    for arch in arch_list:
        if arch not in valid_archs:
            raise ValueError(f"Invalid architecture: {arch}. Must be one of {valid_archs}")
    
    os.environ["TORCH_CUDA_ARCH_LIST"] = ";".join(arch_list)

def query_server(
    prompt: str | list[dict],  # string if normal prompt, list of dicts if chat prompt,
    system_prompt: str = "You are a helpful assistant",  # only used for chat prompts
    temperature: float = 0.0,
    top_p: float = 1.0, # nucleus sampling
    top_k: int = 50, 
    max_tokens: int = 128,  # max output tokens to generate
    num_completions: int = 1,
    server_port: int = 30000,  # only for local server hosted on SGLang
    server_address: str = "localhost",
    server_type: str = "sglang",
    model_name: str = "default",  # specify model type
<<<<<<< HEAD
=======
    reasoning_effort: str = None, # only for o1 and o3 / more reasoning models in the future
    archon_config_path: str = None,
>>>>>>> a548072f
):
    """
    Query various sort of LLM inference API providers
    Supports:
    - OpenAI
    - Deepseek
    - Together
    - Sambanova
    - Anthropic
    - Gemini / Google AI Studio
    - Fireworks (OpenAI compatbility)
    - SGLang (Local Server)
    """
    # Select model and client based on arguments
    match server_type:
        case "sglang":
            url = f"http://{server_address}:{server_port}"
            client = OpenAI(
                api_key=SGLANG_KEY, base_url=f"{url}/v1", timeout=None, max_retries=0
            )
            model = "default"
        case "deepseek":
            client = OpenAI(
                api_key=DEEPSEEK_KEY,
                base_url="https://api.deepseek.com",
                timeout=10000000,
                max_retries=3,
            )
            model = model_name
            assert model in ["deepseek-chat", "deepseek-coder", "deepseek-reasoner"], "Only support deepseek-chat or deepseek-coder for now"
            if not is_safe_to_send_to_deepseek(prompt):
                raise RuntimeError("Prompt is too long for DeepSeek")
        case "fireworks":
            client = OpenAI(
                api_key=FIREWORKS_API_KEY,
                base_url="https://api.fireworks.ai/inference/v1",
                timeout=10000000,
                max_retries=3,
            )
            model = model_name

        case "anthropic":
            client = anthropic.Anthropic(
                api_key=ANTHROPIC_KEY,
            )
            model = model_name
        case "google":
            genai.configure(api_key=GEMINI_KEY)
            model = model_name
        case "together":
            client = Together(api_key=TOGETHER_KEY)
            model = model_name
        case "sambanova":
            client = OpenAI(api_key=SAMBANOVA_API_KEY, base_url="https://api.sambanova.ai/v1")
            model = model_name
            
        case "openai":
            client = OpenAI(api_key=OPENAI_KEY)
            model = model_name
        case _:
            raise NotImplementedError

    if server_type != "google":
        assert client is not None, "Client is not set, cannot proceed to generations"
    else:
        print(
            f"Querying {server_type} {model} with temp {temperature} max tokens {max_tokens}"
        )
    # Logic to query the LLM
    if server_type == "anthropic":
        assert type(prompt) == str

        response = client.messages.create(
            model=model,
            system=system_prompt,
            messages=[
                {"role": "user", "content": prompt},
            ],
            temperature=temperature,
            top_p=top_p,
            top_k=top_k,
            max_tokens=max_tokens,
        )
        outputs = [choice.text for choice in response.content]

    elif server_type == "google":
        # assert model_name == "gemini-1.5-flash-002", "Only test this for now"

        generation_config = {
            "temperature": temperature,
            "top_p": top_p,
            "top_k": top_k,
            "max_output_tokens": max_tokens,
            "response_mime_type": "text/plain",
        }

        model = genai.GenerativeModel(
            model_name=model_name,
            system_instruction=system_prompt,
            generation_config=generation_config,
        )

        response = model.generate_content(prompt)

        return response.text

    elif server_type == "deepseek":
        
        if model in ["deepseek-chat", "deepseek-coder"]:
            # regular deepseek model 
            response = client.chat.completions.create(
                    model=model,
                    messages=[
                    {"role": "system", "content": system_prompt},
                    {"role": "user", "content": prompt},
                ],
                stream=False,
                temperature=temperature,
                n=num_completions,
                max_tokens=max_tokens,
                top_p=top_p,
            )

        else: # deepseek reasoner

            assert model == "deepseek-reasoner", "Only support deepseek-reasoner for now"
            response = client.chat.completions.create(
                    model=model,
                    messages=[
                    {"role": "system", "content": system_prompt},
                    {"role": "user", "content": prompt},
                ],
                stream=False,
                n=num_completions,
                max_tokens=max_tokens,
                # do not use temperature or top_p
            )
        outputs = [choice.message.content for choice in response.choices]
    elif server_type == "openai":
        if (
            "o1" in model or "o3" in model
        ):  # o-series reasoning models does not support system prompt and decode config
            print(f"Using OpenAI reasoning model: {model} with reasoning effort {reasoning_effort}")
            response = client.chat.completions.create(
                model=model,
                messages=[
                    {"role": "user", "content": prompt},
                ],
                reasoning_effort=reasoning_effort,
            )
        else:
            response = client.chat.completions.create(
                model=model,
                messages=[
                    {"role": "system", "content": system_prompt},
                    {"role": "user", "content": prompt},
                ],
                stream=False,
                temperature=temperature,
                n=num_completions,
                max_tokens=max_tokens,
                top_p=top_p,
            )
        outputs = [choice.message.content for choice in response.choices]
    elif server_type == "together":
        response = client.chat.completions.create(
            model=model,
            max_tokens=max_tokens,
            temperature=temperature,
            messages=[
                {"role": "system", "content": system_prompt},
                {"role": "user", "content": prompt},
            ],
            top_p=top_p,
            top_k=top_k,
            # repetition_penalty=1,
            stop=["<|eot_id|>", "<|eom_id|>"],
            # truncate=32256,
            stream=False,
        )
        outputs = [choice.message.content for choice in response.choices]
    elif server_type == "fireworks":
        response = client.chat.completions.create(
            model=model,
            max_tokens=max_tokens,
            temperature=temperature,
            messages=[
                {"role": "system", "content": system_prompt},
                {"role": "user", "content": prompt},
            ],
            # top_p=top_p,
            # top_k=top_k,
            # repetition_penalty=1,
            stop=["<|eot_id|>", "<|eom_id|>"],
            # truncate=32256,
            stream=False,
        )
        outputs = [choice.message.content for choice in response.choices]
    elif server_type == "sambanova":
        response = client.chat.completions.create(
            model=model,
            max_tokens=max_tokens,
            temperature=temperature,
            messages=[
                {"role": "system", "content": system_prompt},
                {"role": "user", "content": prompt},
            ],
            top_p=top_p,
        )
        outputs = [choice.message.content for choice in response.choices]
    # for all other kinds of servers, use standard API
    else:
        if type(prompt) == str:
            response = client.completions.create(
                model=model,
                prompt=prompt,
                temperature=temperature,
                n=num_completions,
                max_tokens=max_tokens,
                top_p=top_p,
            )
            outputs = [choice.text for choice in response.choices]
        else:
            response = client.chat.completions.create(
                model=model,
                messages=prompt,
                temperature=temperature,
                n=num_completions,
                max_tokens=max_tokens,
                top_p=top_p,
            )
            outputs = [choice.message.content for choice in response.choices]

    # output processing
    if len(outputs) == 1:
        return outputs[0]
    else:
        return outputs


# a list of presets for API server configs
SERVER_PRESETS = {
    "deepseek": {
        "temperature": 1.6, 
        "model_name": "deepseek",
        "max_tokens": 4096
    },
    "google": {
        "model_name": "gemini-1.5-flash-002",
        "temperature": 0.7, # need to experiment with temperature
        "max_tokens": 8192,
    },
    "together": { # mostly for Llama 3.1
        "model_name": "meta-llama/Meta-Llama-3.1-70B-Instruct-Turbo",
        # "model_name": "meta-llama/Meta-Llama-3.1-405B-Instruct-Turbo",
        "temperature": 0.7,
        "max_tokens": 4096,
    },
    "sglang": {  # this is for running locally, mostly for Llama
        "temperature": 0.8, # human eval pass@N temperature
        "server_port": 10210,
        "server_address": "matx2.stanford.edu",
        "max_tokens": 8192,
    },
    "anthropic": {  # for Claude 3.5 Sonnet
        "model_name": "claude-3-5-sonnet-20241022",
        "temperature": 0.8,
        "max_tokens": 4096,
    },
    "openai": {
        "model_name": "gpt-4o-2024-08-06",
        # "model_name": "o1-preview-2024-09-12", # be careful with this one
        "temperature": 0.0,
        "max_tokens": 4096,
    },
    "sambanova": {
        "model_name": "Meta-Llama-3.1-405B-Instruct",
        "temperature": 0.1,
        "max_tokens": 8192,
    },
}


def create_inference_server_from_presets(server_type: str = None, 
                                         greedy_sample: bool = False,   
                                         verbose: bool = False,
                                         time_generation: bool = False,
                                         **kwargs,
                                         ) -> callable:
    """
    Return a callable function that queries LLM with given settings
    """
    def _query_llm(prompt: str | list[dict]):
        server_args = SERVER_PRESETS[server_type].copy()

        if kwargs:
            server_args.update(kwargs)
        if greedy_sample:
            server_args["temperature"] = 0.0
            server_args["top_p"] = 1.0
            server_args["top_k"] = 1
        if verbose:
            print(f"Querying server {server_type} with args: {server_args}")
        
        if time_generation:
            start_time = time.time()
            response = query_server(
                prompt, server_type=server_type, **server_args
            )
            end_time = time.time()
            print(f"[Timing] Inference took {end_time - start_time:.2f} seconds")
            return response
        else:
            return query_server(
                prompt, server_type=server_type, **server_args
            )
    
    return _query_llm

"""
Model output processing
#  TODO: add unit tests
"""


def read_file(file_path) -> str:
    if not os.path.exists(file_path):
        print(f"File {file_path} does not exist")
        return ""
    
    try:
        with open(file_path, "r") as file:
            return file.read()
    except Exception as e:
        print(f"Error reading file {file_path}: {e}")
        return ""


def print_messages(messages):
    for message in messages:
        print(message["role"])
        print(message["content"])
        print("-" * 50)
        print("\n\n")


def extract_python_code(text):
    """
    Extract python code from model output
    """
    pattern = r"```python\n(.*?)```"
    matches = re.findall(pattern, text, re.DOTALL)
    return "\n".join(matches) if matches else ""


def remove_code_block_header(code, code_language_type):
    """Assume input is code but just with like python, cpp, etc. at the top"""
    if code.startswith(code_language_type):
        code = code[len(code_language_type) :].strip()
    return code


def extract_first_code(output_string: str, code_language_types: list[str]) -> str:
    """
    Extract first code block from model output, specified by code_language_type
    """
    trimmed = output_string.strip()

    # Extracting the first occurrence of content between backticks
    code_match = re.search(r"```(.*?)```", trimmed, re.DOTALL)

    if code_match:
        # Strip leading and trailing whitespace from the extracted code
        code = code_match.group(1).strip()

        # depends on code_language_type: cpp, python, etc.
        # sometimes the block of code is ```cpp ... ``` instead of ``` ... ```
        # in this case strip the cpp out
        for code_type in code_language_types:
            if code.startswith(code_type):
                code = code[len(code_type) :].strip()

        return code

    return None


def extract_last_code(output_string: str, code_language_types: list[str]) -> str | None:
    """
    Extract last code block from model output, specified by code_language_type
    """
    trimmed = output_string.strip()

    # Find all matches of code blocks
    code_matches = re.finditer(r"```(.*?)```", trimmed, re.DOTALL)
    
    # Get the last match by converting to list and taking the last element
    matches_list = list(code_matches)
    if matches_list:
        last_match = matches_list[-1]
        code = last_match.group(1).strip()

        # Remove language type headers
        for code_type in code_language_types:
            if code.startswith(code_type):
                code = code[len(code_type):].strip()

        return code
    
    return None

def extract_code_blocks(text, code_language_types: list[str]) -> str:
    '''
    Extract all code blocks from text, combine them to return as a single string
    '''
    pattern = r'```.*?\n(.*?)```'
    matches = re.findall(pattern, text, re.DOTALL)

    # Combine all code blocks and remove language type headers
    combined_code = []
    for match in matches:
        code = match.strip()
        # Remove any language type headers
        for lang_type in code_language_types:
            if code.startswith(lang_type):
                code = code[len(lang_type):].strip()
        combined_code.append(code)
    
    return " \n ".join(combined_code) if combined_code else ""

################################################################################
# Scale up experiments in parallel
################################################################################

def maybe_multithread(func, instances, num_workers, time_interval=0.0, *shared_args, **shared_kwargs):
    """
    Multithreaded execution of func, with optional time interval between queries
    Ideal for querying LLM APIs, does not provide process isolation
    """
    output_data = []
    if num_workers not in [1, None]:
        with tqdm(total=len(instances), smoothing=0) as pbar:
            with concurrent.futures.ThreadPoolExecutor(max_workers=num_workers) as executor:

                # Submit tasks one at a time with delay between them
                futures = []
                for instance in instances:
                    futures.append(
                        executor.submit(
                            func,
                            instance,
                            *shared_args,
                            **shared_kwargs
                        )
                    )
                    time.sleep(time_interval)  # sleep between submitting each task



                # Wait for each future to complete
                for future in concurrent.futures.as_completed(futures):
                    pbar.update(1)
                    try:
                        result = future.result()
                        if result is not None:
                            output_data.append(result)
                    except Exception as e:
                        print("Got an error!", e)
                        continue
    else:
        for instance in tqdm(instances):
            output = func(instance, *shared_args, **shared_kwargs)
            if output is not None: output_data.append(output)

    return output_data


def maybe_multiprocess_cuda(
    func, instances, num_workers, *shared_args, **shared_kwargs
):
    """
    From monkeys, but modified to work with CUDA
    """
    output_data = []
    multiprocessing.set_start_method(
        "spawn", force=True
    )  # this is necessary for CUDA to work

    with tqdm(total=len(instances), smoothing=0) as pbar:
        with ProcessPoolExecutor(max_workers=num_workers) as executor:
            # Create a future for running each instance
            futures = {
                executor.submit(func, instance, *shared_args, **shared_kwargs): None
                for instance in instances
            }
            # Wait for each future to complete
            for future in as_completed(futures):
                pbar.update(1)
                try:
                    result = future.result()
                    if result is not None:
                        output_data.append(result)
                except Exception as e:
                    print("Got an error!", e)
                    continue
    return output_data<|MERGE_RESOLUTION|>--- conflicted
+++ resolved
@@ -93,11 +93,7 @@
     server_address: str = "localhost",
     server_type: str = "sglang",
     model_name: str = "default",  # specify model type
-<<<<<<< HEAD
-=======
     reasoning_effort: str = None, # only for o1 and o3 / more reasoning models in the future
-    archon_config_path: str = None,
->>>>>>> a548072f
 ):
     """
     Query various sort of LLM inference API providers
